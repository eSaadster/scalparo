"""
Trading Strategies Module
Contains plug-and-play trading strategies with signal logging
"""
import backtrader as bt
from abc import abstractmethod
from typing import Dict, Any
from signal_extractor import StrategySignalLogger
from custom_strategies.btc_trader import BTCTraderStrategy


class BaseStrategy(bt.Strategy, StrategySignalLogger):
    """Base class for all trading strategies with signal logging"""
    
    params = (
        ('printlog', True),
    )
    
    def __init__(self):
        bt.Strategy.__init__(self)
        StrategySignalLogger.__init__(self)
        self.order = None
        self._execution_log = []  # Log execution prices
        self._initialize_indicators()
    
    @abstractmethod
    def _initialize_indicators(self):
        """Initialize strategy-specific indicators"""
        pass
    
    @abstractmethod
    def should_buy(self) -> bool:
        """Define buy condition"""
        pass
    
    @abstractmethod
    def should_sell(self) -> bool:
        """Define sell condition"""
        pass
    
    @abstractmethod
    def get_buy_reason(self) -> str:
        """Get reason for buy signal"""
        pass
    
    @abstractmethod
    def get_sell_reason(self) -> str:
        """Get reason for sell signal"""
        pass
    
    def log(self, txt: str, dt=None):
        """Logging function"""
        if self.params.printlog:
            dt = dt or self.datas[0].datetime.date(0)
            print(f'{dt.isoformat()}: {txt}')
    
    def notify_order(self, order):
        """Handle order notifications"""
        if order.status in [order.Submitted, order.Accepted]:
            return

        if order.status in [order.Completed]:
            # Log execution for extraction later
            execution_record = {
                'side': 'buy' if order.isbuy() else 'sell',
                'price': order.executed.price,
                'size': order.executed.size,
                'value': order.executed.value,
                'commission': order.executed.comm,
                'datetime': self.datas[0].datetime.datetime(0)
            }
            self._execution_log.append(execution_record)
            
            if order.isbuy():
                self.log(f'BUY EXECUTED: Price: {order.executed.price:.2f}, '
                        f'Size: {order.executed.size:.6f}, '
                        f'Cost: {order.executed.value:.2f}, '
                        f'Comm: {order.executed.comm:.2f}')
            else:
                self.log(f'SELL EXECUTED: Price: {order.executed.price:.2f}, '
                        f'Size: {order.executed.size:.6f}, '
                        f'Cost: {order.executed.value:.2f}, '
                        f'Comm: {order.executed.comm:.2f}')

        elif order.status in [order.Canceled, order.Margin, order.Rejected]:
            self.log(f'Order Canceled/Margin/Rejected - Status: {order.getstatusname()}')

        self.order = None
    
    def next(self):
        """Main strategy logic"""
        # Check if an order is pending
        if self.order:
            return

        # Check if we are in the market
        if not self.position:
            # Not in market, check if we should buy
            if self.should_buy():
                # Calculate position size (use 95% of available cash)
                cash = self.broker.getcash()
                price = self.data.close[0]
                size = (cash * 0.95) / price

                # Log the buy signal
                reason = self.get_buy_reason()
                self.log_buy_signal(price, reason)
                
                self.log(f'BUY CREATE: Price: {price:.2f}, Size: {size:.6f}, Cash: {cash:.2f}')
                self.order = self.buy(size=size)
        else:
            # In market, check if we should sell
            if self.should_sell():
                price = self.data.close[0]
                
                # Log the sell signal
                reason = self.get_sell_reason()
                self.log_sell_signal(price, reason)
                
                self.log(f'SELL CREATE: Price: {price:.2f}')
                self.order = self.sell(size=self.position.size)
    
    def stop(self):
        """Called when strategy ends"""
        self.log(f'Strategy ended with portfolio value: {self.broker.getvalue():.2f}')


class SMAStrategy(BaseStrategy):
    """Simple Moving Average Crossover Strategy"""
    
    params = (
        ('sma_period', 15),
        ('printlog', True),
    )
    
    def _initialize_indicators(self):
        """Initialize SMA indicators"""
        self.sma = bt.indicators.SimpleMovingAverage(
            self.data.close, period=self.params.sma_period
        )
        self.crossover = bt.indicators.CrossOver(self.data.close, self.sma)
    
    def should_buy(self) -> bool:
        """Buy when price crosses above SMA"""
        return self.crossover[0] > 0
    
    def should_sell(self) -> bool:
        """Sell when price crosses below SMA"""
        return self.crossover[0] < 0
    
    def get_buy_reason(self) -> str:
        """Get reason for buy signal"""
        return f"Price crossed above SMA({self.params.sma_period})"
    
    def get_sell_reason(self) -> str:
        """Get reason for sell signal"""
        return f"Price crossed below SMA({self.params.sma_period})"
    
    @classmethod
    def get_params(cls) -> Dict[str, Any]:
        """Get strategy parameters for UI"""
        return {
            'sma_period': {
                'type': 'int',
                'default': 15,
                'min': 5,
                'max': 200,
                'description': 'Simple Moving Average period'
            }
        }


class RSIStrategy(BaseStrategy):
    """RSI-based Trading Strategy"""
    
    params = (
        ('rsi_period', 14),
        ('rsi_upper', 70),
        ('rsi_lower', 30),
        ('printlog', True),
    )
    
    def _initialize_indicators(self):
        """Initialize RSI indicator"""
        self.rsi = bt.indicators.RelativeStrengthIndex(
            self.data.close, period=self.params.rsi_period
        )
    
    def should_buy(self) -> bool:
        """Buy when RSI is oversold"""
        return self.rsi[0] < self.params.rsi_lower
    
    def should_sell(self) -> bool:
        """Sell when RSI is overbought"""
        return self.rsi[0] > self.params.rsi_upper
    
    def get_buy_reason(self) -> str:
        """Get reason for buy signal"""
        return f"RSI oversold: {self.rsi[0]:.1f} < {self.params.rsi_lower}"
    
    def get_sell_reason(self) -> str:
        """Get reason for sell signal"""
        return f"RSI overbought: {self.rsi[0]:.1f} > {self.params.rsi_upper}"
    
    @classmethod
    def get_params(cls) -> Dict[str, Any]:
        """Get strategy parameters for UI"""
        return {
            'rsi_period': {
                'type': 'int',
                'default': 14,
                'min': 5,
                'max': 50,
                'description': 'RSI calculation period'
            },
            'rsi_upper': {
                'type': 'int',
                'default': 70,
                'min': 60,
                'max': 90,
                'description': 'RSI overbought threshold'
            },
            'rsi_lower': {
                'type': 'int',
                'default': 30,
                'min': 10,
                'max': 40,
                'description': 'RSI oversold threshold'
            }
        }


class MACDStrategy(BaseStrategy):
    """MACD Trading Strategy"""
    
    params = (
        ('macd_fast', 12),
        ('macd_slow', 26),
        ('macd_signal', 9),
        ('printlog', True),
    )
    
    def _initialize_indicators(self):
        """Initialize MACD indicators"""
        self.macd = bt.indicators.MACD(
            self.data.close,
            period_me1=self.params.macd_fast,
            period_me2=self.params.macd_slow,
            period_signal=self.params.macd_signal
        )
        self.crossover = bt.indicators.CrossOver(self.macd.macd, self.macd.signal)
    
    def should_buy(self) -> bool:
        """Buy when MACD crosses above signal"""
        return self.crossover[0] > 0
    
    def should_sell(self) -> bool:
        """Sell when MACD crosses below signal"""
        return self.crossover[0] < 0
    
    def get_buy_reason(self) -> str:
        """Get reason for buy signal"""
        return f"MACD bullish crossover: MACD({self.macd.macd[0]:.4f}) > Signal({self.macd.signal[0]:.4f})"
    
    def get_sell_reason(self) -> str:
        """Get reason for sell signal"""
        return f"MACD bearish crossover: MACD({self.macd.macd[0]:.4f}) < Signal({self.macd.signal[0]:.4f})"
    
    @classmethod
    def get_params(cls) -> Dict[str, Any]:
        """Get strategy parameters for UI"""
        return {
            'macd_fast': {
                'type': 'int',
                'default': 12,
                'min': 5,
                'max': 50,
                'description': 'Fast EMA period'
            },
            'macd_slow': {
                'type': 'int',
                'default': 26,
                'min': 20,
                'max': 100,
                'description': 'Slow EMA period'
            },
            'macd_signal': {
                'type': 'int',
                'default': 9,
                'min': 5,
                'max': 20,
                'description': 'Signal line period'
            }
        }


class BollingerBandsStrategy(BaseStrategy):
    """Bollinger Bands Trading Strategy"""
    
    params = (
        ('bb_period', 20),
        ('bb_devfactor', 2.0),
        ('printlog', True),
    )
    
    def _initialize_indicators(self):
        """Initialize Bollinger Bands"""
        self.bb = bt.indicators.BollingerBands(
            self.data.close,
            period=self.params.bb_period,
            devfactor=self.params.bb_devfactor
        )
    
    def should_buy(self) -> bool:
        """Buy when price touches lower band"""
        return self.data.close[0] <= self.bb.lines.bot[0]
    
    def should_sell(self) -> bool:
        """Sell when price touches upper band"""
        return self.data.close[0] >= self.bb.lines.top[0]
    
    def get_buy_reason(self) -> str:
        """Get reason for buy signal"""
        return f"Price touched lower Bollinger Band: {self.data.close[0]:.2f} <= {self.bb.lines.bot[0]:.2f}"
    
    def get_sell_reason(self) -> str:
        """Get reason for sell signal"""
        return f"Price touched upper Bollinger Band: {self.data.close[0]:.2f} >= {self.bb.lines.top[0]:.2f}"
    
    @classmethod
    def get_params(cls) -> Dict[str, Any]:
        """Get strategy parameters for UI"""
        return {
            'bb_period': {
                'type': 'int',
                'default': 20,
                'min': 10,
                'max': 50,
                'description': 'Bollinger Bands period'
            },
            'bb_devfactor': {
                'type': 'float',
                'default': 2.0,
                'min': 1.0,
                'max': 3.0,
                'step': 0.1,
                'description': 'Standard deviation factor'
            }
        }

class FibonacciRetracementStrategy(BaseStrategy):
    """Fibonacci Retracement Trading Strategy"""

    params = (
        ('lookback', 50),
        ('printlog', True),
    )

    def _initialize_indicators(self):
        """Initialize Fibonacci levels"""
        self.highest = bt.indicators.Highest(self.data.high, period=self.params.lookback)
        self.lowest = bt.indicators.Lowest(self.data.low, period=self.params.lookback)
        diff = self.highest - self.lowest
        self.level382 = self.highest - diff * 0.382
        self.level618 = self.highest - diff * 0.618

    def _cross_above(self, level) -> bool:
        return self.data.close[-1] < level[-1] and self.data.close[0] > level[0]

    def _cross_below(self, level) -> bool:
        return self.data.close[-1] > level[-1] and self.data.close[0] < level[0]

    def should_buy(self) -> bool:
        """Buy when price crosses above 38.2% or 61.8% level"""
        return self._cross_above(self.level382) or self._cross_above(self.level618)

    def should_sell(self) -> bool:
        """Sell when price crosses below 38.2% or 61.8% level"""
        return self._cross_below(self.level382) or self._cross_below(self.level618)

    def get_buy_reason(self) -> str:
        """Get reason for buy signal"""
        if self._cross_above(self.level618):
            level = 61.8
        else:
            level = 38.2
        return f"Price crossed above Fibonacci {level}% level"

    def get_sell_reason(self) -> str:
        """Get reason for sell signal"""
        if self._cross_below(self.level618):
            level = 61.8
        else:
            level = 38.2
        return f"Price crossed below Fibonacci {level}% level"

    @classmethod
    def get_params(cls) -> Dict[str, Any]:
        """Get strategy parameters for UI"""
        return {
            'lookback': {
                'type': 'int',
                'default': 50,
                'min': 20,
                'max': 200,
                'description': 'Lookback period for Fibonacci levels',
            }
        }


class SimpleStrategy(BaseStrategy):
    """Zone based trend following strategy"""

    params = (
        # Chunk sizes for zones A, B and C respectively
        ('chunk_sizes', (150, 100, 50)),
        ('max_allocation', 1000),
        ('profit_target_percent', 0.5),
        ('atr_period', 14),
        ('weighted_period', 24),
        ('printlog', True),
    )

    def _initialize_indicators(self):
        """Initialize ATR and weighted average price indicators"""
        self.atr = bt.indicators.ATR(self.data, period=self.params.atr_period)
        weighted_close = (self.data.high + self.data.low + self.data.close * 2) / 4
        self.weighted_avg = bt.indicators.SimpleMovingAverage(
            weighted_close, period=self.params.weighted_period
        )

        self.lots = []  # track individual entry prices and sizes
        self.allocated = 0.0
        self.last_buy_time = None
        self.last_buy_zone = None

    def should_buy(self) -> bool:  # not used but required
        return False

    def should_sell(self) -> bool:  # not used but required
        return False

    def get_buy_reason(self) -> str:
        return ""

    def get_sell_reason(self) -> str:
        return ""

    def _pick_chunk_size(self, zone: str) -> float:
        """Return the appropriate trade chunk based on the current zone"""
        mapping = {'A': 0, 'B': 1, 'C': 2}
        idx = mapping.get(zone)
        if idx is None:
            return 0
        remaining = self.params.max_allocation - self.allocated
        size = self.params.chunk_sizes[idx]
        return size if size <= remaining else 0

    def next(self):
        if self.order:
            return

        price = self.data.close[0]

        # Check sell conditions for each open lot
        for lot in list(self.lots):
            target = lot['entry'] * (1 + self.params.profit_target_percent / 100)
            if price >= target:
                self.log_sell_signal(price, 'Profit target hit')
                self.log(f'SELL CREATE: Price: {price:.2f}')
                self.order = self.sell(size=lot['size'])
                self.lots.remove(lot)
                self.allocated -= lot['entry'] * lot['size']

        avg_price = self.weighted_avg[0]

        # Determine zone based on price vs weighted average
        if price >= avg_price * 0.99:
            zone = 'A'
        elif price >= avg_price * 0.97:
            zone = 'B'
        elif price >= avg_price * 0.95:
            zone = 'C'
        else:
            zone = 'D'

        dt = self.datas[0].datetime.datetime(0)

        # Cooldown logic
        cooldown_map = {'A': 1, 'B': 3, 'C': 6}
        cooldown = cooldown_map.get(zone, 0)
        if self.last_buy_time is not None and cooldown > 0:
            elapsed = (dt - self.last_buy_time).total_seconds() / 3600
            if elapsed < cooldown:
                return

        # Avoid multiple buys in same zone
        if self.last_buy_zone == zone and zone != 'D':
            return

        # Additional check for zone C bounce
        if zone == 'C':
            period = self.params.atr_period
            lookback = min(period, len(self))
            lows = [self.data.low[-i] for i in range(lookback)]
            min_low = min(lows)
            bounce = (price - min_low) / min_low * 100
            if bounce < 0.5:
                return

        if zone != 'D':
            trade_value = self._pick_chunk_size(zone)
            if trade_value > 0:
                size = trade_value / price
                self.log_buy_signal(price, f'Zone {zone} entry')
                self.log(
                    f'BUY CREATE: Zone {zone} Price: {price:.2f}, Value: {trade_value:.2f}'
                )
                self.order = self.buy(size=size)
                self.lots.append({'entry': price, 'size': size})
                self.allocated += trade_value

                self.last_buy_time = dt
                self.last_buy_zone = zone

# Load custom strategies after BaseStrategy definition to avoid circular imports
from custom_strategies.btc_trader import BTCTraderStrategy

# Strategy registry for easy access
STRATEGIES = {
    'SMA Crossover': SMAStrategy,
    'RSI': RSIStrategy,
    'MACD': MACDStrategy,
    'Fibonacci Retracement': FibonacciRetracementStrategy,
    'Bollinger Bands': BollingerBandsStrategy,
    'Simple': SimpleStrategy,
<<<<<<< HEAD
    'BTC Trader': BTCTraderStrategy,
=======
    'BTC Trader': BTCTraderStrategy
>>>>>>> 8c5d3021
}


def get_available_strategies() -> Dict[str, type]:
    """Get all available strategies"""
    return STRATEGIES


def get_strategy_class(name: str) -> type:
    """Get strategy class by name"""
    return STRATEGIES.get(name)<|MERGE_RESOLUTION|>--- conflicted
+++ resolved
@@ -498,30 +498,30 @@
         if self.last_buy_zone == zone and zone != 'D':
             return
 
-        # Additional check for zone C bounce
-        if zone == 'C':
-            period = self.params.atr_period
-            lookback = min(period, len(self))
-            lows = [self.data.low[-i] for i in range(lookback)]
-            min_low = min(lows)
-            bounce = (price - min_low) / min_low * 100
-            if bounce < 0.5:
-                return
-
-        if zone != 'D':
-            trade_value = self._pick_chunk_size(zone)
-            if trade_value > 0:
-                size = trade_value / price
-                self.log_buy_signal(price, f'Zone {zone} entry')
-                self.log(
-                    f'BUY CREATE: Zone {zone} Price: {price:.2f}, Value: {trade_value:.2f}'
-                )
-                self.order = self.buy(size=size)
-                self.lots.append({'entry': price, 'size': size})
-                self.allocated += trade_value
-
-                self.last_buy_time = dt
-                self.last_buy_zone = zone
+   # Additional check for zone C bounce
+if zone == 'C':
+    period = self.params.atr_period
+    lookback = min(period, len(self))
+    lows = [self.data.low[-i] for i in range(lookback)]
+    min_low = min(lows)
+    bounce = (price - min_low) / min_low * 100
+    if bounce < 0.5:
+        return
+
+if zone != 'D':
+    trade_value = self._pick_chunk_size(zone)
+    if trade_value > 0:
+        size = trade_value / price
+        self.log_buy_signal(price, f'Zone {zone} entry')
+        self.log(
+            f'BUY CREATE: Zone {zone} Price: {price:.2f}, Value: {trade_value:.2f}'
+        )
+        self.order = self.buy(size=size)
+        self.lots.append({'entry': price, 'size': size})
+        self.allocated += trade_value
+
+        self.last_buy_time = dt
+        self.last_buy_zone = zone
 
 # Load custom strategies after BaseStrategy definition to avoid circular imports
 from custom_strategies.btc_trader import BTCTraderStrategy
@@ -534,11 +534,7 @@
     'Fibonacci Retracement': FibonacciRetracementStrategy,
     'Bollinger Bands': BollingerBandsStrategy,
     'Simple': SimpleStrategy,
-<<<<<<< HEAD
-    'BTC Trader': BTCTraderStrategy,
-=======
     'BTC Trader': BTCTraderStrategy
->>>>>>> 8c5d3021
 }
 
 
